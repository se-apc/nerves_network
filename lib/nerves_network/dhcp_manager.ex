defmodule Nerves.Network.DHCPManager do
  use GenServer
  require Logger
  import Nerves.Network.Utils

  @moduledoc false

  # The current state machine state is called "context" to avoid confusion between server
  # state and state machine state.
  defstruct context: :removed,
            ifname: nil,
            settings: nil,
            dhcp_pid: nil,
            dhcp_retry_interval: 60_000,
            dhcp_retry_timer: nil

<<<<<<< HEAD
=======
  @typedoc "Settings for starting the server."
  @type dhcp_settings :: Nerves.Network.setup_settings()

  @typep context :: Types.interface_context() | :dhcp | :dhcp_retry

  @typedoc """
  The current state machine state is called "context" to avoid confusion between server
  state and state machine state.
  """
  @type t :: %__MODULE__{
          context: context | nil,
          ifname: Types.ifname() | nil,
          settings: dhcp_settings,
          dhcp_pid: GenServer.server() | nil,
          dhcp_retry_interval: integer | nil,
          dhcp_retry_timer: reference | nil
        }

  @doc false
  @spec start_link(Types.ifname(), dhcp_settings, GenServer.options()) :: GenServer.on_start()
>>>>>>> c8152b41
  def start_link(ifname, settings, opts \\ []) do
    Logger.debug "DHCPManager starting.... ifname: #{inspect ifname}; settings: #{inspect settings}"
    GenServer.start_link(__MODULE__, {ifname, settings}, opts)
  end

  def init({ifname, settings}) do
    # Register for nerves_network_interface and dhclient events
    {:ok, _} = Registry.register(Nerves.NetworkInterface, ifname, [])
    {:ok, _} = Registry.register(Nerves.Dhclientv4, ifname, [])

    state = %Nerves.Network.DHCPManager{settings: settings, ifname: ifname}
    Logger.debug "DHCPManager initialising.... state: #{inspect state}"
    Logger.debug "settings: #{inspect settings}"
    # If the interface currently exists send ourselves a message that it
    # was added to get things going.
    current_interfaces = Nerves.NetworkInterface.interfaces()

    state =
      if Enum.member?(current_interfaces, ifname) do
        consume(state.context, :ifadded, state)
      else
        state
      end

    Logger.debug "DHCPManager initialising.... state: #{inspect state}"
    {:ok, state}
  end

<<<<<<< HEAD
  def handle_event({Nerves.NetworkInterface, :ifadded, %{ifname: ifname}}) do
    Logger.debug "DHCPManager.EventHandler(#{ifname}) ifadded"
=======
  @spec handle_registry_event(
          {Nerves.NetworkInterface | Nerves.Udhcpc, atom, %{ifname: Types.ifname()}}
        ) :: Types.ifevent()
  defp handle_registry_event({Nerves.NetworkInterface, :ifadded, %{ifname: ifname}}) do
    Logger.debug("DHCPManager(#{ifname}) network_interface ifadded")
>>>>>>> c8152b41
    :ifadded
  end
  # :ifmoved occurs on systems that assign stable names to removable
  # interfaces. I.e. the interface is added under the dynamically chosen
  # name and then quickly renamed to something that is stable across boots.
<<<<<<< HEAD
  def handle_event({Nerves.NetworkInterface, :ifmoved, %{ifname: ifname}}) do
    Logger.debug "DHCPManager.EventHandler(#{ifname}) ifadded (moved)"
    :ifadded
  end
  def handle_event({Nerves.NetworkInterface, :ifremoved, %{ifname: ifname}}) do
    Logger.debug "DHCPManager.EventHandler(#{ifname}) ifremoved"
=======
  defp handle_registry_event({Nerves.NetworkInterface, :ifmoved, %{ifname: ifname}}) do
    Logger.debug("DHCPManager(#{ifname}) network_interface ifadded (moved)")
    :ifadded
  end

  defp handle_registry_event({Nerves.NetworkInterface, :ifremoved, %{ifname: ifname}}) do
    Logger.debug("DHCPManager(#{ifname}) network_interface ifremoved")
>>>>>>> c8152b41
    :ifremoved
  end

  # Filter out ifup and ifdown events
  # :is_up reports whether the interface is enabled or disabled (like by the wifi kill switch)
  # :is_lower_up reports whether the interface as associated with an AP
<<<<<<< HEAD
  def handle_event({Nerves.NetworkInterface, :ifchanged, %{ifname: ifname, is_lower_up: true}}) do
    Logger.debug "DHCPManager.EventHandler(#{ifname}) ifup"
    :ifup
  end
  def handle_event({Nerves.NetworkInterface, :ifchanged, %{ifname: ifname, is_lower_up: false}}) do
    Logger.debug "DHCPManager.EventHandler(#{ifname}) ifdown"
    :ifdown
  end

  # # DHCP events
  # # :bound, :renew, :rebind, :nak


  def handle_event({Nerves.NetworkInterface, event, %{ifname: ifname}}) do
    Logger.debug "DHCPManager.EventHandler(#{ifname}): ignoring event: #{inspect event}"
    :noop
  end

=======
  defp handle_registry_event(
         {Nerves.NetworkInterface, :ifchanged, %{ifname: ifname, is_lower_up: true}}
       ) do
    Logger.debug("DHCPManager(#{ifname}) network_interface ifup")
    :ifup
  end

  defp handle_registry_event(
         {Nerves.NetworkInterface, :ifchanged, %{ifname: ifname, is_lower_up: false}}
       ) do
    Logger.debug("DHCPManager(#{ifname}) network_interface ifdown")
    :ifdown
  end

  defp handle_registry_event({Nerves.NetworkInterface, event, %{ifname: ifname}}) do
    Logger.debug("DHCPManager(#{ifname}): ignoring event: #{inspect(event)}")
    :noop
  end

  defp handle_registry_event({Nerves.Udhcpc, :bound, %{ifname: ifname} = info}) do
    Logger.info("DHCPManager(#{ifname}): udhcp bound")
    {:bound, info}
  end

  defp handle_registry_event({Nerves.Udhcpc, :deconfig, %{ifname: ifname} = info}) do
    Logger.info("DHCPManager(#{ifname}): udhcp deconfig")
    {:deconfig, info}
  end

  defp handle_registry_event({Nerves.Udhcpc, :nak, %{ifname: ifname} = info}) do
    Logger.info("DHCPManager(#{ifname}): udhcp nak")
    {:nak, info}
  end

  defp handle_registry_event({Nerves.Udhcpc, :renew, %{ifname: ifname} = info}) do
    Logger.info("DHCPManager(#{ifname}): udhcp renew")
    {:renew, info}
  end

  defp handle_registry_event({Nerves.Udhcpc, :leasefail, %{ifname: ifname} = info}) do
    Logger.info("DHCPManager(#{ifname}): udhcp leasefail")
    {:leasefail, info}
  end

  defp handle_registry_event({Nerves.Udhcpc, event, %{ifname: ifname}}) do
    Logger.info("DHCPManager(#{ifname}): ignoring event: #{inspect(event)}")
    :noop
  end

  def handle_call(:teardown, _from, state) do
    Logger.debug("DHCPManager(#{state.ifname}, #{state.context}) got event :teardown")
    s = consume(state.context, :teardown, state)
    {:reply, :ok, s}
  end

  # Handle Network Interface events coming in from SystemRegistry.
>>>>>>> c8152b41
  def handle_info({Nerves.NetworkInterface, _, ifstate} = event, %{ifname: ifname} = s) do
    Logger.debug "handle_info: ifstate = #{inspect ifstate}"
    event = handle_event(event)
    scope(ifname) |> SystemRegistry.update(ifstate)
    s = consume(s.context, event, s)
    Logger.debug("DHCPManager(#{s.ifname}, #{s.context}) got event #{inspect(event)}")
    {:noreply, s}
  end

<<<<<<< HEAD
  #  info: %{domain_search: "ipv4.doman.name", ifname: "eth1", ipv4_address: "666::16/64", nameservers: ["fec0:0:0:1::7"]}
  def handle_info({Nerves.Dhclientv4, event, info}, %{ifname: ifname} = s) do
    Logger.debug "DHCPManager.EventHandler(#{s.ifname}) event: #{inspect event}; info: #{inspect info}"
=======
  # Handle Udhcpc events coming from SystemRegistry.
  def handle_info({Nerves.Udhcpc, _, _info} = event, %{ifname: ifname} = s) do
    {_, info} = event = handle_registry_event(event)
>>>>>>> c8152b41
    scope(ifname) |> SystemRegistry.update(info)
    s = consume(s.context, event, s)
    Logger.debug("DHCPManager(#{s.ifname}) udhcpc #{inspect(event)}")
    {:noreply, s}
  end

  def handle_info(event, s) do
<<<<<<< HEAD
    Logger.debug "DHCPManager.EventHandler(#{s.ifname}): ignoring event: #{inspect event}"
=======
    Logger.debug("DHCPManager(#{s.ifname}): ignoring event: #{inspect(event)}")
>>>>>>> c8152b41
    {:noreply, s}
  end

  ## State machine implementation
  defp goto_context(state, newcontext) do
    %Nerves.Network.DHCPManager{state | context: newcontext}
  end

<<<<<<< HEAD
  ## Context: :down
=======
  @typedoc "Event for the state machine."
  @type event ::
          Types.ifevent()
          | Nerves.Network.Udhcpc.event()
          | {Nerves.Network.Udhcpc.event(), Types.udhcp_info()}
>>>>>>> c8152b41

  ## covers PREINIT in Nerves.Network.Dhclientv4
  defp consume(:down, :ifup, state), do: consume(:down, {:ifup, :no_info}, state)
  defp consume(:down, {:ifup, info}, state) do
    Logger.debug "consume (context = :down) :ifup info: #{inspect info}"
    state
      |> start_dhclient
      |> goto_context(:dhcp)
  end

<<<<<<< HEAD
  ## covers BOUND, REBOOT, RENEW, REBIND in Nerves.Network.Dhclientv4.
  defp consume(:down, {event, _info}, state) when event in [:bound, :reboot, :renew, :rebind], do: state

  ## covers STOP, RELEASE, FAIL and EXPIRE in Nerves.Network.Dhclientv4
  defp consume(:down, :ifdown, state), do: consume(:down, {:ifdown, :no_info}, state)
  defp consume(:down, {:ifdown, info}, state) do
    Logger.debug "consume (context = :down) :ifdown info: #{inspect info} state = #{inspect state}"
    state
      |> stop_dhclient
      |> deconfigure
  end

  ## Context: :dhcp

  ## covers PREINIT in Nerves.Network.Dhclientv4
  defp consume(:dhcp, :ifup, state), do: consume(:dhcp, {:ifup, :no_info}, state)
  defp consume(:dhcp, {:ifup, info}, state) do
    Logger.debug "consume (context = :dhcp) :ifup info: #{inspect info}"
    state
=======
  ## Context: :removed
  defp consume(:removed, :ifadded, state) do
    :ok = Nerves.NetworkInterface.ifup(state.ifname)
    {:ok, status} = Nerves.NetworkInterface.status(state.ifname)
    notify(Nerves.NetworkInterface, state.ifname, :ifchanged, status)
    goto_context(state, :down)
>>>>>>> c8152b41
  end

  ## covers BOUND, REBOOT, RENEW, REBIND in Nerves.Network.Dhclientv4
  defp consume(:dhcp, {event, info}, state) when event in [:bound, :reboot, :renew, :rebind, :expire] do
    Logger.debug "consume (context = :dhcp) #{inspect event} info: #{inspect info}"
    state
      |> configure(info)
      |> goto_context(:up)
  end

  ## covers STOP, RELEASE, FAIL and EXPIRE in Nerves.Network.Dhclientv4
  defp consume(:dhcp, :ifdown, state), do: consume(:dhcp, {:ifdown, :no_info}, state)

  defp consume(:dhcp, {:ifdown, info}, state) do
    Logger.debug "consume (context = :dhcp) :ifdown info: #{inspect info}"
    state
<<<<<<< HEAD
      |> stop_dhclient
      |> goto_context(:down)
=======
    |> start_udhcpc()
    |> goto_context(:dhcp)
>>>>>>> c8152b41
  end

  ## Context: :up
  defp consume(:up, :ifup, state), do: consume(:up, {:ifup, :no_info}, state)
  defp consume(:up, {:ifup, info}, state) do
    Logger.debug "consume (context = :up) :ifup info: #{inspect info}"
    state
<<<<<<< HEAD
=======
    |> stop_udhcpc()
    |> deconfigure()
>>>>>>> c8152b41
  end

  defp consume(:up, :ifdown, state), do: consume(:up, {:ifdown, :no_info}, state)
  defp consume(:up, {:ifdown, info}, state) do
    Logger.debug "consume (context = :up) :ifdown info: #{inspect info}"
    state
<<<<<<< HEAD
      |> stop_dhclient
      |> deconfigure
      |> goto_context(:down)
=======
    |> stop_udhcpc()
    |> deconfigure()
    |> goto_context(:removed)
>>>>>>> c8152b41
  end

  defp consume(:up, {:bound, info}, state) do
    Logger.debug "consume (context = :up) :bound info: #{inspect info}"
    :no_resolv_conf
      |> configure(state, info)
  end

  defp consume(:up, {event, info}, state) when event in [:renew, :rebind, :reboot, :release, :expire, :stop] do ## I am not sure if :expire and :stop should be here, but they were here before, so I just left them.
    Logger.debug "#{__MODULE__}: consume (context = :up) #{inspect event} info: #{inspect info}"
    :no_resolv_conf
      |> configure(state, info)
      |> goto_context(:up)
  end

  # ********************************************************************************************* #
  # ****************************** LEGACY FUNCTIONS START *************************************** #
  # The following functions may or may not get called. They were inherited from the developers
  # at Nerves. They will never be called by Nerves.Network.Dhclientv4. We could maybe delete them??
  # ********************************************************************************************* #
  defp consume(_, :noop, state), do: state
  ## Context: :removed
  defp consume(:removed, :ifadded, state) do
    case Nerves.NetworkInterface.ifup(state.ifname) do
      :ok ->
        {:ok, status} = Nerves.NetworkInterface.status state.ifname
        notify(Nerves.NetworkInterface, state.ifname, :ifchanged, status)

        state
          |> goto_context(:down)
      {:error, _} ->
        # The interface isn't quite up yet. Retry
        Process.send_after self(), :retry_ifadded, 250
        state
          |> goto_context(:retry_add)
    end
  end
  defp consume(:removed, :retry_ifadded, state), do: state
  defp consume(:removed, :ifdown, state), do: state

  ## Context: :retry_add
  defp consume(:retry_add, :ifremoved, state) do
    state
<<<<<<< HEAD
      |> goto_context(:removed)
=======
    |> configure(info)
    |> goto_context(:up)
>>>>>>> c8152b41
  end
  defp consume(:retry_add, :retry_ifadded, state) do
    {:ok, status} = Nerves.NetworkInterface.status(state.ifname)
    notify(Nerves.NetworkInterface, state.ifname, :ifchanged, status)

    state
      |> goto_context(:down)
  end

  ## not related to Nerves.Network.Dhclientv4.
  defp consume(:down, :ifadded, state), do: state
  defp consume(:down, :ifremoved, state) do
    state
      |> stop_dhclient
      |> goto_context(:removed)
  end

  ## Neither of these should be called. Not related to Nerves.Network.Dhclientv4.
  defp consume(:dhcp, {:deconfig, _info}, state), do: state
  defp consume(:dhcp, {:leasefail, _info}, state) do
    dhcp_retry_timer = Process.send_after(self(), :dhcp_retry, state.dhcp_retry_interval)

    %{state | dhcp_retry_timer: dhcp_retry_timer}
<<<<<<< HEAD
      |> stop_dhclient
      |> start_link_local
      |> goto_context(:up)

  end

  ## Not related to Nerves.Network.Dhclientv4.
  defp consume(:up, {:leasefail, _info}, state), do: state
  defp consume(:up, :dhcp_retry, state) do
    state
      |> start_dhclient
      |> goto_context(:dhcp)
  end
 # ********************************************************************************************* #
 # ****************************** LEGACY FUNCTIONS END **************************************** #
 # ******************************************************************************************** #
=======
    |> stop_udhcpc()
    |> deconfigure()
    |> goto_context(:up)
  end

  defp consume(:dhcp, :ifdown, state) do
    state
    |> stop_udhcpc()
    |> deconfigure()
    |> goto_context(:down)
  end

  ## Context: :up
  defp consume(:up, :ifadded, state), do: state
  defp consume(:up, :ifup, state), do: state

  defp consume(:up, :dhcp_retry, state) do
    state
    |> start_udhcpc
    |> goto_context(:dhcp)
  end

  defp consume(:up, :ifdown, state) do
    state
    |> stop_udhcpc
    |> deconfigure
    |> goto_context(:down)
  end

  # already configured.
  defp consume(:up, {:bound, _info}, state), do: state

  defp consume(:up, {:renew, info}, state) do
    state
    |> configure(info)

    {:ok, status} = Nerves.NetworkInterface.status(state.ifname)
    notify(Nerves.NetworkInterface, state.ifname, :ifchanged, status)
    state
  end

  defp consume(_, :teardown, state) do
    state
    |> stop_udhcpc()
    |> deconfigure()
    |> goto_context(:down)
  end
>>>>>>> c8152b41

  # Catch-all handler for consume
  defp consume(context, event, state) do
    Logger.warn("Unhandled event #{inspect(event)} for context #{inspect(context)} in consume/3.")
    state
  end

  @spec configure(t, Types.udhcp_info()) :: t
  defp configure(state, info) do
    :ok = Nerves.NetworkInterface.setup(state.ifname, info)
    :ok = Nerves.Network.Resolvconf.setup(Nerves.Network.Resolvconf, state.ifname, info)
    state
  end

  defp stop_dhclient(state) do
    if is_pid(state.dhcp_pid) do
      Nerves.Network.Dhclientv4.stop(state.dhcp_pid)
      %Nerves.Network.DHCPManager{state | dhcp_pid: nil}
    else
      state
    end
  end
  defp start_dhclient(state) do
    state = stop_dhclient(state)
    {:ok, pid} = Nerves.Network.Dhclientv4.start_link({state.ifname, state.settings[:ipv4_dhcp]})
    %Nerves.Network.DHCPManager{state | dhcp_pid: pid}
  end

<<<<<<< HEAD
  defp start_link_local(state) do
    {:ok, ifsettings} = Nerves.NetworkInterface.status(state.ifname)
    ip = generate_link_local(ifsettings.mac_address)
    scope(state.ifname)
    |> SystemRegistry.update(%{ipv4_address: ip})
    :ok = Nerves.NetworkInterface.setup(state.ifname, [ipv4_address: ip])
    state
  end

  defp setup_iface(state, info) do
    case Nerves.NetworkInterface.setup(state.ifname, info) do
      :ok -> :ok
      {:error, :eexist} -> :ok
        #It may very often happen that at the renew time we would receive the lease of the very same IP address...
        #In such a case whilst adding already existent IP address to the network interface we shall receive 'error exists'.
        #It definitely is non-critical situation and actually confirms that we do not have to take any action.
    end
  end

  defp remove_old_ip(state, info) do
    old_ip = info[:old_ipv4_address] || ""
    new_ip = info[:ipv4_address] || ""

    if old_ip == "" or new_ip == old_ip do
      :ok
    else
      Logger.debug "Removing ipv4 address = #{inspect old_ip} from #{inspect state.ifname}"
      Nerves.NetworkInterface.setup(state.ifname, %{:"-ipv4_address" => old_ip})
    end
  end

  defp configure(:no_resolv_conf, state, info) do
    remove_old_ip(state, info)
    :ok = setup_iface(state, info)
    state
  end

  defp configure(state, info) do
    Logger.warn "DHCP state #{inspect state} #{inspect info}"

    :ok = setup_iface(state, info)
    :ok = Nerves.Network.Resolvconf.setup(Nerves.Network.Resolvconf, state.ifname, info)

    # Show that the route has been updated
    System.cmd("route", []) |> elem(0) |> Logger.debug
    state
  end

=======
  @spec deconfigure(t) :: t
>>>>>>> c8152b41
  defp deconfigure(state) do
    clear = [
      ipv4_address: "0.0.0.0",
      domain: nil,
      nameservers: []
    ]

    _ = Nerves.NetworkInterface.setup(state.ifname, clear)
    :ok = Nerves.Network.Resolvconf.clear(Nerves.Network.Resolvconf, state.ifname)
    state
  end
end<|MERGE_RESOLUTION|>--- conflicted
+++ resolved
@@ -2,11 +2,10 @@
   use GenServer
   require Logger
   import Nerves.Network.Utils
+  alias Nerves.Network.Types
 
   @moduledoc false
 
-  # The current state machine state is called "context" to avoid confusion between server
-  # state and state machine state.
   defstruct context: :removed,
             ifname: nil,
             settings: nil,
@@ -14,8 +13,6 @@
             dhcp_retry_interval: 60_000,
             dhcp_retry_timer: nil
 
-<<<<<<< HEAD
-=======
   @typedoc "Settings for starting the server."
   @type dhcp_settings :: Nerves.Network.setup_settings()
 
@@ -36,20 +33,16 @@
 
   @doc false
   @spec start_link(Types.ifname(), dhcp_settings, GenServer.options()) :: GenServer.on_start()
->>>>>>> c8152b41
   def start_link(ifname, settings, opts \\ []) do
-    Logger.debug "DHCPManager starting.... ifname: #{inspect ifname}; settings: #{inspect settings}"
     GenServer.start_link(__MODULE__, {ifname, settings}, opts)
   end
 
   def init({ifname, settings}) do
-    # Register for nerves_network_interface and dhclient events
+    # Register for nerves_network_interface and udhcpc events
     {:ok, _} = Registry.register(Nerves.NetworkInterface, ifname, [])
-    {:ok, _} = Registry.register(Nerves.Dhclientv4, ifname, [])
+    {:ok, _} = Registry.register(Nerves.Udhcpc, ifname, [])
 
     state = %Nerves.Network.DHCPManager{settings: settings, ifname: ifname}
-    Logger.debug "DHCPManager initialising.... state: #{inspect state}"
-    Logger.debug "settings: #{inspect settings}"
     # If the interface currently exists send ourselves a message that it
     # was added to get things going.
     current_interfaces = Nerves.NetworkInterface.interfaces()
@@ -61,33 +54,20 @@
         state
       end
 
-    Logger.debug "DHCPManager initialising.... state: #{inspect state}"
     {:ok, state}
   end
 
-<<<<<<< HEAD
-  def handle_event({Nerves.NetworkInterface, :ifadded, %{ifname: ifname}}) do
-    Logger.debug "DHCPManager.EventHandler(#{ifname}) ifadded"
-=======
   @spec handle_registry_event(
           {Nerves.NetworkInterface | Nerves.Udhcpc, atom, %{ifname: Types.ifname()}}
         ) :: Types.ifevent()
   defp handle_registry_event({Nerves.NetworkInterface, :ifadded, %{ifname: ifname}}) do
     Logger.debug("DHCPManager(#{ifname}) network_interface ifadded")
->>>>>>> c8152b41
     :ifadded
   end
+
   # :ifmoved occurs on systems that assign stable names to removable
   # interfaces. I.e. the interface is added under the dynamically chosen
   # name and then quickly renamed to something that is stable across boots.
-<<<<<<< HEAD
-  def handle_event({Nerves.NetworkInterface, :ifmoved, %{ifname: ifname}}) do
-    Logger.debug "DHCPManager.EventHandler(#{ifname}) ifadded (moved)"
-    :ifadded
-  end
-  def handle_event({Nerves.NetworkInterface, :ifremoved, %{ifname: ifname}}) do
-    Logger.debug "DHCPManager.EventHandler(#{ifname}) ifremoved"
-=======
   defp handle_registry_event({Nerves.NetworkInterface, :ifmoved, %{ifname: ifname}}) do
     Logger.debug("DHCPManager(#{ifname}) network_interface ifadded (moved)")
     :ifadded
@@ -95,33 +75,12 @@
 
   defp handle_registry_event({Nerves.NetworkInterface, :ifremoved, %{ifname: ifname}}) do
     Logger.debug("DHCPManager(#{ifname}) network_interface ifremoved")
->>>>>>> c8152b41
     :ifremoved
   end
 
   # Filter out ifup and ifdown events
   # :is_up reports whether the interface is enabled or disabled (like by the wifi kill switch)
   # :is_lower_up reports whether the interface as associated with an AP
-<<<<<<< HEAD
-  def handle_event({Nerves.NetworkInterface, :ifchanged, %{ifname: ifname, is_lower_up: true}}) do
-    Logger.debug "DHCPManager.EventHandler(#{ifname}) ifup"
-    :ifup
-  end
-  def handle_event({Nerves.NetworkInterface, :ifchanged, %{ifname: ifname, is_lower_up: false}}) do
-    Logger.debug "DHCPManager.EventHandler(#{ifname}) ifdown"
-    :ifdown
-  end
-
-  # # DHCP events
-  # # :bound, :renew, :rebind, :nak
-
-
-  def handle_event({Nerves.NetworkInterface, event, %{ifname: ifname}}) do
-    Logger.debug "DHCPManager.EventHandler(#{ifname}): ignoring event: #{inspect event}"
-    :noop
-  end
-
-=======
   defp handle_registry_event(
          {Nerves.NetworkInterface, :ifchanged, %{ifname: ifname, is_lower_up: true}}
        ) do
@@ -178,232 +137,97 @@
   end
 
   # Handle Network Interface events coming in from SystemRegistry.
->>>>>>> c8152b41
   def handle_info({Nerves.NetworkInterface, _, ifstate} = event, %{ifname: ifname} = s) do
-    Logger.debug "handle_info: ifstate = #{inspect ifstate}"
-    event = handle_event(event)
+    event = handle_registry_event(event)
     scope(ifname) |> SystemRegistry.update(ifstate)
     s = consume(s.context, event, s)
     Logger.debug("DHCPManager(#{s.ifname}, #{s.context}) got event #{inspect(event)}")
     {:noreply, s}
   end
 
-<<<<<<< HEAD
-  #  info: %{domain_search: "ipv4.doman.name", ifname: "eth1", ipv4_address: "666::16/64", nameservers: ["fec0:0:0:1::7"]}
-  def handle_info({Nerves.Dhclientv4, event, info}, %{ifname: ifname} = s) do
-    Logger.debug "DHCPManager.EventHandler(#{s.ifname}) event: #{inspect event}; info: #{inspect info}"
-=======
   # Handle Udhcpc events coming from SystemRegistry.
   def handle_info({Nerves.Udhcpc, _, _info} = event, %{ifname: ifname} = s) do
     {_, info} = event = handle_registry_event(event)
->>>>>>> c8152b41
     scope(ifname) |> SystemRegistry.update(info)
     s = consume(s.context, event, s)
     Logger.debug("DHCPManager(#{s.ifname}) udhcpc #{inspect(event)}")
     {:noreply, s}
   end
 
+  # Comes from the timer.
+  def handle_info(:dhcp_retry, s) do
+    s = consume(s.context, :dhcp_retry, s)
+    {:noreply, s}
+  end
+
+  # Catch all.
   def handle_info(event, s) do
-<<<<<<< HEAD
-    Logger.debug "DHCPManager.EventHandler(#{s.ifname}): ignoring event: #{inspect event}"
-=======
     Logger.debug("DHCPManager(#{s.ifname}): ignoring event: #{inspect(event)}")
->>>>>>> c8152b41
     {:noreply, s}
   end
 
   ## State machine implementation
+  @spec goto_context(t, context) :: t
   defp goto_context(state, newcontext) do
     %Nerves.Network.DHCPManager{state | context: newcontext}
   end
 
-<<<<<<< HEAD
-  ## Context: :down
-=======
   @typedoc "Event for the state machine."
   @type event ::
           Types.ifevent()
           | Nerves.Network.Udhcpc.event()
           | {Nerves.Network.Udhcpc.event(), Types.udhcp_info()}
->>>>>>> c8152b41
-
-  ## covers PREINIT in Nerves.Network.Dhclientv4
-  defp consume(:down, :ifup, state), do: consume(:down, {:ifup, :no_info}, state)
-  defp consume(:down, {:ifup, info}, state) do
-    Logger.debug "consume (context = :down) :ifup info: #{inspect info}"
-    state
-      |> start_dhclient
-      |> goto_context(:dhcp)
-  end
-
-<<<<<<< HEAD
-  ## covers BOUND, REBOOT, RENEW, REBIND in Nerves.Network.Dhclientv4.
-  defp consume(:down, {event, _info}, state) when event in [:bound, :reboot, :renew, :rebind], do: state
-
-  ## covers STOP, RELEASE, FAIL and EXPIRE in Nerves.Network.Dhclientv4
-  defp consume(:down, :ifdown, state), do: consume(:down, {:ifdown, :no_info}, state)
-  defp consume(:down, {:ifdown, info}, state) do
-    Logger.debug "consume (context = :down) :ifdown info: #{inspect info} state = #{inspect state}"
-    state
-      |> stop_dhclient
-      |> deconfigure
-  end
-
-  ## Context: :dhcp
-
-  ## covers PREINIT in Nerves.Network.Dhclientv4
-  defp consume(:dhcp, :ifup, state), do: consume(:dhcp, {:ifup, :no_info}, state)
-  defp consume(:dhcp, {:ifup, info}, state) do
-    Logger.debug "consume (context = :dhcp) :ifup info: #{inspect info}"
-    state
-=======
+
+  @spec consume(context, event, t) :: t
+  defp consume(_, :noop, state), do: state
+
   ## Context: :removed
   defp consume(:removed, :ifadded, state) do
     :ok = Nerves.NetworkInterface.ifup(state.ifname)
     {:ok, status} = Nerves.NetworkInterface.status(state.ifname)
     notify(Nerves.NetworkInterface, state.ifname, :ifchanged, status)
     goto_context(state, :down)
->>>>>>> c8152b41
-  end
-
-  ## covers BOUND, REBOOT, RENEW, REBIND in Nerves.Network.Dhclientv4
-  defp consume(:dhcp, {event, info}, state) when event in [:bound, :reboot, :renew, :rebind, :expire] do
-    Logger.debug "consume (context = :dhcp) #{inspect event} info: #{inspect info}"
-    state
-      |> configure(info)
-      |> goto_context(:up)
-  end
-
-  ## covers STOP, RELEASE, FAIL and EXPIRE in Nerves.Network.Dhclientv4
-  defp consume(:dhcp, :ifdown, state), do: consume(:dhcp, {:ifdown, :no_info}, state)
-
-  defp consume(:dhcp, {:ifdown, info}, state) do
-    Logger.debug "consume (context = :dhcp) :ifdown info: #{inspect info}"
-    state
-<<<<<<< HEAD
-      |> stop_dhclient
-      |> goto_context(:down)
-=======
+  end
+
+  defp consume(:removed, :ifdown, state), do: state
+
+  ## Context: :down
+  defp consume(:down, :ifadded, state), do: state
+
+  defp consume(:down, :ifup, state) do
+    state
     |> start_udhcpc()
     |> goto_context(:dhcp)
->>>>>>> c8152b41
-  end
-
-  ## Context: :up
-  defp consume(:up, :ifup, state), do: consume(:up, {:ifup, :no_info}, state)
-  defp consume(:up, {:ifup, info}, state) do
-    Logger.debug "consume (context = :up) :ifup info: #{inspect info}"
-    state
-<<<<<<< HEAD
-=======
-    |> stop_udhcpc()
-    |> deconfigure()
->>>>>>> c8152b41
-  end
-
-  defp consume(:up, :ifdown, state), do: consume(:up, {:ifdown, :no_info}, state)
-  defp consume(:up, {:ifdown, info}, state) do
-    Logger.debug "consume (context = :up) :ifdown info: #{inspect info}"
-    state
-<<<<<<< HEAD
-      |> stop_dhclient
-      |> deconfigure
-      |> goto_context(:down)
-=======
+  end
+
+  defp consume(:down, :ifdown, state) do
+    state
+    |> stop_udhcpc()
+    |> deconfigure()
+  end
+
+  defp consume(:down, :ifremoved, state) do
+    state
     |> stop_udhcpc()
     |> deconfigure()
     |> goto_context(:removed)
->>>>>>> c8152b41
-  end
-
-  defp consume(:up, {:bound, info}, state) do
-    Logger.debug "consume (context = :up) :bound info: #{inspect info}"
-    :no_resolv_conf
-      |> configure(state, info)
-  end
-
-  defp consume(:up, {event, info}, state) when event in [:renew, :rebind, :reboot, :release, :expire, :stop] do ## I am not sure if :expire and :stop should be here, but they were here before, so I just left them.
-    Logger.debug "#{__MODULE__}: consume (context = :up) #{inspect event} info: #{inspect info}"
-    :no_resolv_conf
-      |> configure(state, info)
-      |> goto_context(:up)
-  end
-
-  # ********************************************************************************************* #
-  # ****************************** LEGACY FUNCTIONS START *************************************** #
-  # The following functions may or may not get called. They were inherited from the developers
-  # at Nerves. They will never be called by Nerves.Network.Dhclientv4. We could maybe delete them??
-  # ********************************************************************************************* #
-  defp consume(_, :noop, state), do: state
-  ## Context: :removed
-  defp consume(:removed, :ifadded, state) do
-    case Nerves.NetworkInterface.ifup(state.ifname) do
-      :ok ->
-        {:ok, status} = Nerves.NetworkInterface.status state.ifname
-        notify(Nerves.NetworkInterface, state.ifname, :ifchanged, status)
-
-        state
-          |> goto_context(:down)
-      {:error, _} ->
-        # The interface isn't quite up yet. Retry
-        Process.send_after self(), :retry_ifadded, 250
-        state
-          |> goto_context(:retry_add)
-    end
-  end
-  defp consume(:removed, :retry_ifadded, state), do: state
-  defp consume(:removed, :ifdown, state), do: state
-
-  ## Context: :retry_add
-  defp consume(:retry_add, :ifremoved, state) do
-    state
-<<<<<<< HEAD
-      |> goto_context(:removed)
-=======
+  end
+
+  ## Context: :dhcp
+  defp consume(:dhcp, :ifup, state), do: state
+
+  defp consume(:dhcp, {:deconfig, _info}, state), do: state
+
+  defp consume(:dhcp, {:bound, info}, state) do
+    state
     |> configure(info)
     |> goto_context(:up)
->>>>>>> c8152b41
-  end
-  defp consume(:retry_add, :retry_ifadded, state) do
-    {:ok, status} = Nerves.NetworkInterface.status(state.ifname)
-    notify(Nerves.NetworkInterface, state.ifname, :ifchanged, status)
-
-    state
-      |> goto_context(:down)
-  end
-
-  ## not related to Nerves.Network.Dhclientv4.
-  defp consume(:down, :ifadded, state), do: state
-  defp consume(:down, :ifremoved, state) do
-    state
-      |> stop_dhclient
-      |> goto_context(:removed)
-  end
-
-  ## Neither of these should be called. Not related to Nerves.Network.Dhclientv4.
-  defp consume(:dhcp, {:deconfig, _info}, state), do: state
+  end
+
   defp consume(:dhcp, {:leasefail, _info}, state) do
     dhcp_retry_timer = Process.send_after(self(), :dhcp_retry, state.dhcp_retry_interval)
 
     %{state | dhcp_retry_timer: dhcp_retry_timer}
-<<<<<<< HEAD
-      |> stop_dhclient
-      |> start_link_local
-      |> goto_context(:up)
-
-  end
-
-  ## Not related to Nerves.Network.Dhclientv4.
-  defp consume(:up, {:leasefail, _info}, state), do: state
-  defp consume(:up, :dhcp_retry, state) do
-    state
-      |> start_dhclient
-      |> goto_context(:dhcp)
-  end
- # ********************************************************************************************* #
- # ****************************** LEGACY FUNCTIONS END **************************************** #
- # ******************************************************************************************** #
-=======
     |> stop_udhcpc()
     |> deconfigure()
     |> goto_context(:up)
@@ -451,7 +275,6 @@
     |> deconfigure()
     |> goto_context(:down)
   end
->>>>>>> c8152b41
 
   # Catch-all handler for consume
   defp consume(context, event, state) do
@@ -466,72 +289,24 @@
     state
   end
 
-  defp stop_dhclient(state) do
+  @spec stop_udhcpc(t) :: t
+  defp stop_udhcpc(state) do
     if is_pid(state.dhcp_pid) do
-      Nerves.Network.Dhclientv4.stop(state.dhcp_pid)
+      Nerves.Network.Udhcpc.stop(state.dhcp_pid)
       %Nerves.Network.DHCPManager{state | dhcp_pid: nil}
     else
       state
     end
   end
-  defp start_dhclient(state) do
-    state = stop_dhclient(state)
-    {:ok, pid} = Nerves.Network.Dhclientv4.start_link({state.ifname, state.settings[:ipv4_dhcp]})
+
+  @spec start_udhcpc(t) :: t
+  defp start_udhcpc(state) do
+    state = stop_udhcpc(state)
+    {:ok, pid} = Nerves.Network.Udhcpc.start_link(state.ifname)
     %Nerves.Network.DHCPManager{state | dhcp_pid: pid}
   end
 
-<<<<<<< HEAD
-  defp start_link_local(state) do
-    {:ok, ifsettings} = Nerves.NetworkInterface.status(state.ifname)
-    ip = generate_link_local(ifsettings.mac_address)
-    scope(state.ifname)
-    |> SystemRegistry.update(%{ipv4_address: ip})
-    :ok = Nerves.NetworkInterface.setup(state.ifname, [ipv4_address: ip])
-    state
-  end
-
-  defp setup_iface(state, info) do
-    case Nerves.NetworkInterface.setup(state.ifname, info) do
-      :ok -> :ok
-      {:error, :eexist} -> :ok
-        #It may very often happen that at the renew time we would receive the lease of the very same IP address...
-        #In such a case whilst adding already existent IP address to the network interface we shall receive 'error exists'.
-        #It definitely is non-critical situation and actually confirms that we do not have to take any action.
-    end
-  end
-
-  defp remove_old_ip(state, info) do
-    old_ip = info[:old_ipv4_address] || ""
-    new_ip = info[:ipv4_address] || ""
-
-    if old_ip == "" or new_ip == old_ip do
-      :ok
-    else
-      Logger.debug "Removing ipv4 address = #{inspect old_ip} from #{inspect state.ifname}"
-      Nerves.NetworkInterface.setup(state.ifname, %{:"-ipv4_address" => old_ip})
-    end
-  end
-
-  defp configure(:no_resolv_conf, state, info) do
-    remove_old_ip(state, info)
-    :ok = setup_iface(state, info)
-    state
-  end
-
-  defp configure(state, info) do
-    Logger.warn "DHCP state #{inspect state} #{inspect info}"
-
-    :ok = setup_iface(state, info)
-    :ok = Nerves.Network.Resolvconf.setup(Nerves.Network.Resolvconf, state.ifname, info)
-
-    # Show that the route has been updated
-    System.cmd("route", []) |> elem(0) |> Logger.debug
-    state
-  end
-
-=======
   @spec deconfigure(t) :: t
->>>>>>> c8152b41
   defp deconfigure(state) do
     clear = [
       ipv4_address: "0.0.0.0",
