--- conflicted
+++ resolved
@@ -4,11 +4,8 @@
   use GenServer
   require Logger
   import Nerves.Network.Utils
-<<<<<<< HEAD
   use Nerves.Network.Debug
-=======
   alias Nerves.Network.Types
->>>>>>> c43a0392
 
   @moduledoc false
 
@@ -44,29 +41,6 @@
     GenServer.start_link(__MODULE__, {ifname, settings}, opts)
   end
 
-<<<<<<< HEAD
-  # defmodule EventHandler do
-  #   use GenServer
-  #
-  #   @moduledoc false
-  #
-  #   def start_link(opts) do
-  #     GenServer.start_link(__MODULE__, opts)
-  #   end
-  #
-  #   def init({manager, ifname}) do
-  #     {:ok, %{manager: manager, ifname: ifname}}
-  #   end
-  #
-  #
-  # end
-
-  #  def handle_call(a, b, c) do
-    #  Logger.debug fn -> "#{__MODULE__}: handle_call: (a=#{inspect a}, b=#{inspect b}, c=#{inspect c})" end
-    #  end
-
-=======
->>>>>>> c43a0392
   def init({ifname, settings}) do
     debug_init(@debug?)
 
@@ -263,7 +237,6 @@
       |> deconfigure
       |> goto_context(:down)
   end
-<<<<<<< HEAD
 
   defp consume(:up, {:renew, info}, state) do
     state
@@ -279,12 +252,6 @@
   # Catch-all handler for consume
   defp consume(context, event, state) do
     Logger.warn fn -> "Unhandled event #{inspect event} for context #{inspect context} in consume/3." end
-=======
-
-  # Catch-all handler for consume
-  defp consume(context, event, state) do
-    Logger.warn "Unhandled event #{inspect event} for context #{inspect context} in consume/3."
->>>>>>> c43a0392
     state
   end
 
