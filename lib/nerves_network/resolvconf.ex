defmodule Nerves.Network.Resolvconf do
  use GenServer
  alias Nerves.Network.Types
  require Logger

  @moduledoc """
  This module manages the contents of "/etc/resolv.conf". This file is used
  by the C library for resolving domain names and must be kept up-to-date
  as links go up and down. This module assumes exclusive ownership on
  "/etc/resolv.conf", so if any other code in the system tries to modify the
  file, their changes will be lost on the next update.
  """

  @type resolvconf :: GenServer.server()

  @typedoc "Settings for resolvconf"
  @type ifmap :: %{
<<<<<<< HEAD
    domain: String.t,
    search: String.t,
    nameservers: [Types.ip_address],
    static_nameservers: [Types.ip_address],
    ipv6_nameservers: [Types.ip_address]
  }
=======
          domain: String.t(),
          nameservers: [Types.ip_address()]
        }
>>>>>>> c8152b41

  @resolvconf_path "/etc/resolv.conf"

  @doc """
  Default `resolv.conf` path for this system.
  """
  @spec default_resolvconf_path :: Path.t()
  def default_resolvconf_path do
    @resolvconf_path
  end

  @doc """
  Start the resolv.conf manager.
  """
  @spec start_link(Path.t(), GenServer.options()) :: GenServer.on_start()
  def start_link(resolvconf_path \\ @resolvconf_path, opts \\ []) do
    GenServer.start_link(__MODULE__, resolvconf_path, opts)
  end

  @doc """
  Set all of the options for this interface in one shot. The following
  options are available:

    * `:domain` - the local domain name
    * `:search` - a search list of domains :domain and :search are mutually exclusive the last in the resolv.conf file wins
                  search is always put last
    * `:nameservers` - a list of IP addresses of name servers

  Options can be specified either as a keyword list or as a map. E.g.,

    %{domain: "example.com", search: "example.com ipv6.example.com", nameservers: ["8.8.8.8", "8.8.4.4"]}
  """
  @spec setup(resolvconf, Types.ifname(), Nerves.Network.setup_settings() | Types.udhcp_info()) ::
          :ok
  def setup(resolv_conf, ifname, options) when is_list(options) do
    setup(resolv_conf, ifname, :maps.from_list(options))
  end

  def setup(resolv_conf, ifname, options) when is_map(options) do
    GenServer.call(resolv_conf, {:setup, ifname, options})
  end

  @doc """
  Set the search domain for non fully qualified domain name lookups.
  """
  @spec set_domain(resolvconf, Types.ifname(), String.t()) :: :ok
  def set_domain(resolv_conf, ifname, domain) do
    GenServer.call(resolv_conf, {:set_domain, ifname, domain})
  end

  @doc """
  Sets the static (manually configured) search domains. The 'static' search domains take recedence over ones
  set by DHCPv4 and DHCPv6 clients.
  """
  @spec set_static_domains(resolvconf, Types.ifname, list(String.t)) :: :ok
  def set_static_domains(resolv_conf, ifname, domains) do
    GenServer.call(resolv_conf, {:set_static_domains, ifname, domains})
  end

  def set_static_domains(ifname, domains) do
    GenServer.call(__MODULE__, {:set_static_domains, ifname, domains})
  end

  @spec set_static_nameservers(resolvconf, Types.ifname, list(String.t)) :: :ok
  def set_static_nameservers(resolv_conf, ifname, servers) do
    GenServer.call(resolv_conf, {:set_static_nameservers, ifname, servers})
  end

  @spec set_static_nameservers(Types.ifname, list(String.t)) :: :ok
  def set_static_nameservers(ifname, servers) do
    GenServer.call(__MODULE__, {:set_static_nameservers, ifname, servers})
  end

  @doc """
  Set the nameservers that were configured on this interface. These
  will be added to "/etc/resolv.conf" and replace any entries that
  were previously added for the specified interface.
  """
  @spec set_nameservers(resolvconf, Types.ifname(), [Types.ip_address()]) :: :ok
  def set_nameservers(resolv_conf, ifname, servers) when is_list(servers) do
    GenServer.call(resolv_conf, {:set_nameservers, ifname, servers})
  end

  @doc """
  Clear all entries in "/etc/resolv.conf" that are associated with
  the specified interface.
  """
  @spec clear(resolvconf, Types.ifname()) :: :ok
  def clear(resolv_conf, ifname) do
    GenServer.call(resolv_conf, {:clear, ifname})
  end

  @doc """
  Completely clear out "/etc/resolv.conf".
  """
  @spec clear_all(resolvconf) :: :ok
  def clear_all(resolv_conf) do
    GenServer.call(resolv_conf, :clear_all)
  end

  @doc """
  Read current settings in "/etc/resolv.conf".
  """
  @spec settings(resolvconf, Types.ifname) :: ifmap
  def settings(resolv_conf, ifname) do
    GenServer.call(resolv_conf, {:settings, ifname})
  end

  @doc """
  Read current settings in "/etc/resolv.conf".
  """
  @spec settings(Types.ifname) :: ifmap
  def settings(ifname) do
    GenServer.call(__MODULE__, {:settings, ifname})
  end

  ## GenServer

  @typedoc "State of the server."
  @type state :: %{ifname: Types.ifname(), ifmap: ifmap}

  def init(filename) do
    state = %{filename: filename, ifmap: %{}}
    write_resolvconf(state)
    {:ok, state}
  end

  def handle_call({:set_domain, ifname, domain}, _from, state) do
    state = put_in(state[ifname].domain, domain)
    write_resolvconf(state)
    {:reply, :ok, state}
  end

  def handle_call({:set_static_domains, ifname, domains}, _from, state) do
    Logger.debug fn -> "#{__MODULE__}: handle_call: :set_static_domains old_state = #{inspect state}" end
    new_ifentry = state.ifmap
                    |> Map.get(ifname, %{})
                    |> Map.merge(%{:static_domains => domains})

    state = %{state | ifmap: Map.put(state.ifmap, ifname, new_ifentry)}

    Logger.debug fn -> "#{__MODULE__}: handle_call: :set_static_domains new_state = #{inspect state}" end
    write_resolvconf(state)
    {:reply, :ok, state}
  end

  def handle_call({:set_static_nameservers, ifname, servers}, _from, state) do
    Logger.debug fn -> "#{__MODULE__}: handle_call: :set_static_nameservers old_state = #{inspect state}" end
    #Remove the old static_nameservers from the nameservers superposition
    ifmap = state.ifmap |> Map.get(ifname, %{})

    current_static_nameservers = Map.get(ifmap, :static_nameservers, [])
    current_nameservers        = Map.get(ifmap, :nameservers, [])

    nameservers = current_nameservers -- current_static_nameservers

    new_ifentry = Map.merge(ifmap, %{:nameservers => nameservers, :static_nameservers => servers})
    new_state = %{state | ifmap: Map.put(state.ifmap, ifname, new_ifentry)}

    write_resolvconf(new_state)
    {:reply, :ok, new_state}
  end

  def handle_call({:set_search, ifname, domains}, _from, state) do
    state = put_in(state[ifname].search, domains)
    write_resolvconf(state)
    {:reply, :ok, state}
  end

  def handle_call({:set_nameservers, ifname, nameservers}, _from, state) do
    state = put_in(state[ifname].nameservers, nameservers)
    write_resolvconf(state)
    {:reply, :ok, state}
  end

  #Elixir.Nerves.Network.Resolvconf: state = %{filename: "/home/motyl/resolv.conf", ifmap: %{"ens33" => %{domain: "eur.gad.schneider-electric.com", ifname: "ens33", ipv4_address: "10.216.251.72", ipv4_broadcast: "", ipv4_gateway: "10.216.251.1", ipv4_subnet_mask: "255.255.255.128", nameservers: ["10.156.118.9", "10.198.90.15"]}}, nameservers: ["10.156.118.9", "10.198.90.15"], search: "eur.gad.schneider-electric.com"}; retval = nil
  def handle_call({:settings, ifname}, _from, state) do
    state  = read_resolvconf(ifname, state)
    {:reply, {:ok, state[:ifmap][ifname]}, state}
  end

  def handle_call({:setup, ifname, ifentry}, _from, state) do
    new_ifentry = state.ifmap
                    |> Map.get(ifname, %{})
                    |> Map.merge(ifentry)
    state = %{state | ifmap: Map.put(state.ifmap, ifname, new_ifentry)}
    write_resolvconf(state)
    {:reply, :ok, state}
  end

  def handle_call({:clear, ifname}, _from, state) do
    state = %{state | ifmap: Map.delete(state.ifmap, ifname)}
    write_resolvconf(state)
    {:reply, :ok, state}
  end

  def handle_call(:clear_all, _from, state) do
    state = %{state | ifmap: %{}}
    write_resolvconf(state)
    {:reply, :ok, state}
  end

<<<<<<< HEAD
  defp append_domain(search_string, ""), do: search_string
  defp append_domain(search_string, "\n"), do: search_string <> "\n"
  defp append_domain(search_string, domain) do
    search_string <> " #{domain}"
  end

  @spec domain_text({Types.ifname, ifmap} | any) :: String.t
  defp domain_text({_ifname, ifmap = %{:static_domains => static_domains}}) when is_list(static_domains) and static_domains != nil do
    ipv4_domain_string    = ifmap[:domain] || ""
    ipv6_domain_string    = ifmap[:ipv6_domain] || ""
    if static_domains != [] do
      static_domains_string = Enum.join(static_domains, " ")
        "search  #{static_domains_string}"
         |> append_domain(ipv4_domain_string)
         |> append_domain(ipv6_domain_string)
         |> String.trim()
         |> append_domain("\n")
      else
      ""
    end
  end
  defp domain_text({_ifname, %{:domain => domain, :ipv6_domain => ipv6_domain}}) when domain != "" or ipv6_domain != "", do: "search #{domain} #{ipv6_domain}\n"
=======
  @spec domain_text({Types.ifname(), ifmap} | any) :: String.t()
>>>>>>> c8152b41
  defp domain_text({_ifname, %{:domain => domain}}) when domain != "", do: "search #{domain}\n"
  defp domain_text({_ifname, %{:ipv6_domain => domain}}) when domain != "", do: "search #{domain}\n"
  defp domain_text(_), do: ""

<<<<<<< HEAD

  @spec nameserver_text({Types.ifname, ifmap} | any) :: [String.t]
=======
  @spec nameserver_text({Types.ifname(), ifmap} | any) :: [String.t()]
>>>>>>> c8152b41
  defp nameserver_text({_ifname, %{:nameservers => nslist}}) do
    for ns <- nslist, do: "nameserver #{ns}\n"
  end

  defp nameserver_text(_), do: ""

<<<<<<< HEAD
  @spec static_nameserver_text({Types.ifname, ifmap} | any) :: [String.t]
  defp static_nameserver_text({_ifname, %{:static_nameservers => nslist}}) do
    for ns <- nslist, do: "nameserver #{ns}\n"
  end
  defp static_nameserver_text(_), do: ""

  defp nameserver6_text({_ifname, %{:ipv6_nameservers => nslist}}) do
    for ns <- nslist, do: "nameserver #{ns}\n"
  end
  defp nameserver6_text(_), do: ""

  defp file_write(filename, []) do
    File.write!(filename, [""])
  end

  defp file_write(filename, list) do
    File.write!(filename, list)
  end

  #By default there are 3 nameservers supported by the Linux resolver. A typical configuration (for IPv4/IPv6 dual stack) would look like this:
  #/etc/resolv.conf:
  #  nameserver 8.8.8.8
  #  nameserver 8.8.4.4
  #  nameserver 2001:4860:4860::8888
  #  nameserver 2001:4860:4860::8844
  #
  # We allow as well to manually using the :static_nameservers entry in the state. Those will be added to the /etc/resolv.conf file
  # prior to IPv4 and IPv6 nameserver entries in order to take precedence. This is to support 'static' IPv4/IPv6 settings.
  # The feature can be used to provide a 'static' nameserver entry on the top of ones dynamically configured by either DHCPv4 and/or DHCPv6.
  @spec write_resolvconf(%{filename: Path.t, ifmap: ifmap | map}) :: :ok
=======
  @spec write_resolvconf(%{filename: Path.t(), ifmap: ifmap | map}) :: :ok
>>>>>>> c8152b41
  defp write_resolvconf(state) do
    Logger.debug fn -> "#{__MODULE__}: write_resolvconf state = #{inspect state}" end

    domains     = Enum.map(state.ifmap, &domain_text/1)

    #Static Nameservers
    static_nameservers =  Enum.map(state.ifmap, &static_nameserver_text/1)

    #Common part IPv4/IPv6/Static
    nameservers_super = Enum.map(state.ifmap, &nameserver_text/1)

    #IPv6 part - must preceed the IPv4 nameservers
    nameservers6 = Enum.map(state.ifmap, &nameserver6_text/1)

    #We do not need to store nameservers that are in static_nameservers or ipv6_nameservers. nameservers field reports all set-up nameservers and becomes a superposition
    #After reading the /etc/resolv.conf file - calling Nerves.Network.Resolvconf.settings(ifname) function
    nameservers = (nameservers_super -- static_nameservers) -- nameservers6

    Logger.debug fn -> "#{__MODULE__}: static_nameservers = #{inspect static_nameservers}" end
    Logger.debug fn -> "#{__MODULE__}: nameservers        = #{inspect nameservers}" end
    Logger.debug fn -> "#{__MODULE__}: nameservers6       = #{inspect nameservers6}" end

    file_write(state.filename, domains ++ static_nameservers ++ nameservers ++ nameservers6)
  end


  @spec entry_to_map(String.t, String.t, ifmap) :: ifmap
  #domain and search entries are mutually exclusive man (5) resolv.conf. The last entry in the resolv.conf file wins
  defp entry_to_map("domain", value, _map), do: %{search: value}
  defp entry_to_map("search", value, _map), do: %{search: value}
  defp entry_to_map("nameserver", value, map) do
    nameservers = map[:nameservers]
    case nameservers do
      nil -> %{nameservers: [value]}
      # We are doing it slow way to preserve the order of occurrence of nameserver entries - up to 3 such entries are supported
      _ -> %{nameservers: nameservers ++ [value]}
    end
  end
  defp entry_to_map(_, _value, _map), do: %{}

  @spec split_line(String.t, ifmap) :: ifmap
  defp split_line(line, map) do
    [entry, value] =
      case String.split(line, ~r{\s+}, parts: 2) do
        [entry, value] -> [entry, value]
        _ -> ["", ""]
      end

    Map.merge(map, entry_to_map(entry, value, map))
  end

  @spec read_resolvconf(Types.ifname, ifmap) :: ifmap
  def read_resolvconf(ifname, state) do
    Logger.debug fn -> "#{__MODULE__}: read_resolv_conf" end

    {:ok, data} = File.read(state.filename)

    lines =
      data
        |> String.split("\n")

    #We want each entry in the resolv.conf file to be split into ["key", "value"]
    map =
      Enum.reduce(lines, %{}, fn(x, map) -> split_line(x, map) end)

    ifmap_old  = state[:ifmap]
    config_old = ifmap_old[ifname] || %{}

    config_new =
    config_old
      |> Map.merge(map)

    Map.merge(state, %{ifmap: %{ifname => config_new}})
  end
end<|MERGE_RESOLUTION|>--- conflicted
+++ resolved
@@ -15,18 +15,12 @@
 
   @typedoc "Settings for resolvconf"
   @type ifmap :: %{
-<<<<<<< HEAD
-    domain: String.t,
-    search: String.t,
-    nameservers: [Types.ip_address],
-    static_nameservers: [Types.ip_address],
-    ipv6_nameservers: [Types.ip_address]
+    domain: String.t(),
+    search: String.t(),
+    nameservers: [Types.ip_address()],
+    static_nameservers: [Types.ip_address()],
+    ipv6_nameservers: [Types.ip_address()]
   }
-=======
-          domain: String.t(),
-          nameservers: [Types.ip_address()]
-        }
->>>>>>> c8152b41
 
   @resolvconf_path "/etc/resolv.conf"
 
@@ -229,14 +223,13 @@
     {:reply, :ok, state}
   end
 
-<<<<<<< HEAD
   defp append_domain(search_string, ""), do: search_string
   defp append_domain(search_string, "\n"), do: search_string <> "\n"
   defp append_domain(search_string, domain) do
     search_string <> " #{domain}"
   end
 
-  @spec domain_text({Types.ifname, ifmap} | any) :: String.t
+  @spec domain_text({Types.ifname(), ifmap} | any) :: String.t
   defp domain_text({_ifname, ifmap = %{:static_domains => static_domains}}) when is_list(static_domains) and static_domains != nil do
     ipv4_domain_string    = ifmap[:domain] || ""
     ipv6_domain_string    = ifmap[:ipv6_domain] || ""
@@ -252,26 +245,17 @@
     end
   end
   defp domain_text({_ifname, %{:domain => domain, :ipv6_domain => ipv6_domain}}) when domain != "" or ipv6_domain != "", do: "search #{domain} #{ipv6_domain}\n"
-=======
-  @spec domain_text({Types.ifname(), ifmap} | any) :: String.t()
->>>>>>> c8152b41
   defp domain_text({_ifname, %{:domain => domain}}) when domain != "", do: "search #{domain}\n"
   defp domain_text({_ifname, %{:ipv6_domain => domain}}) when domain != "", do: "search #{domain}\n"
   defp domain_text(_), do: ""
 
-<<<<<<< HEAD
-
-  @spec nameserver_text({Types.ifname, ifmap} | any) :: [String.t]
-=======
   @spec nameserver_text({Types.ifname(), ifmap} | any) :: [String.t()]
->>>>>>> c8152b41
   defp nameserver_text({_ifname, %{:nameservers => nslist}}) do
     for ns <- nslist, do: "nameserver #{ns}\n"
   end
 
   defp nameserver_text(_), do: ""
 
-<<<<<<< HEAD
   @spec static_nameserver_text({Types.ifname, ifmap} | any) :: [String.t]
   defp static_nameserver_text({_ifname, %{:static_nameservers => nslist}}) do
     for ns <- nslist, do: "nameserver #{ns}\n"
@@ -301,10 +285,7 @@
   # We allow as well to manually using the :static_nameservers entry in the state. Those will be added to the /etc/resolv.conf file
   # prior to IPv4 and IPv6 nameserver entries in order to take precedence. This is to support 'static' IPv4/IPv6 settings.
   # The feature can be used to provide a 'static' nameserver entry on the top of ones dynamically configured by either DHCPv4 and/or DHCPv6.
-  @spec write_resolvconf(%{filename: Path.t, ifmap: ifmap | map}) :: :ok
-=======
   @spec write_resolvconf(%{filename: Path.t(), ifmap: ifmap | map}) :: :ok
->>>>>>> c8152b41
   defp write_resolvconf(state) do
     Logger.debug fn -> "#{__MODULE__}: write_resolvconf state = #{inspect state}" end
 
