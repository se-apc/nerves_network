--- conflicted
+++ resolved
@@ -43,15 +43,9 @@
       #      {:nerves_network_interface, "~> 0.4.0"},
       {:nerves_network_interface, [env: :prod, git: "https://github.schneider-electric.com/elixir4ecp/nerves_network_interface.git", branch: "master", override: true]},
       {:nerves_wpa_supplicant, "~> 0.3.0"},
-<<<<<<< HEAD
-      #      {:elixir_make, "~> 0.4", runtime: false},
-      {:elixir_make, [env: :prod, git: "https://github.schneider-electric.com/elixir4ecp/elixir_make.git", override: true, runtime: false]},
-      {:ex_doc, "~> 0.11", only: :dev}]
-=======
       {:elixir_make, "~> 0.4", runtime: false},
       {:ex_doc, "~> 0.11", only: :dev},
-      {:dialyxir, "~> 0.5", only: [:dev], runtime: false}
+      {:dialyxir, "~> 0.5", only: [:dev], runtime: false},
     ]
->>>>>>> c43a0392
   end
 end